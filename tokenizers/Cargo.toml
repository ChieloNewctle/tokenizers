--- conflicted
+++ resolved
@@ -2,11 +2,7 @@
 authors = ["Anthony MOI <m.anthony.moi@gmail.com>", "Nicolas Patry <patry.nicolas@protonmail.com>"]
 edition = "2018"
 name = "tokenizers"
-<<<<<<< HEAD
-version = "0.15.0"
-=======
 version = "0.15.1"
->>>>>>> d38be16f
 homepage = "https://github.com/huggingface/tokenizers"
 repository = "https://github.com/huggingface/tokenizers"
 documentation = "https://docs.rs/tokenizers/"
@@ -50,8 +46,8 @@
 lazy_static = "1.4"
 rand = "0.8"
 onig = { version = "6.4", default-features = false, optional = true }
-regex = "1.9"
-regex-syntax = "0.7"
+regex = "1.10"
+regex-syntax = "0.8"
 rayon = "1.8"
 rayon-cond = "0.3"
 serde = { version = "1.0", features = [ "derive" ] }
@@ -61,20 +57,20 @@
 unicode_categories = "0.1"
 unicode-segmentation = "1.10"
 indicatif = {version = "0.17", optional = true}
-itertools = "0.11"
+itertools = "0.12"
 log = "0.4"
-derive_builder = "0.12"
+derive_builder = "0.13"
 spm_precompiled = "0.1"
-hf-hub = { version = "0.3.2", optional = true }
+hf-hub = { version = "0.3", optional = true }
 aho-corasick = "1.1"
-paste = "1.0.14"
-macro_rules_attribute = "0.2.0"
-thiserror = "1.0.49"
-fancy-regex = { version = "0.11", optional = true}
-getrandom = { version = "0.2.10" }
-esaxx-rs = { version = "0.1.10", default-features = false, features=[]}
-monostate = "0.1.9"
-general-sam = { version = "0.6.1", features = ["trie", "utils"] }
+paste = "1.0"
+macro_rules_attribute = "0.2"
+thiserror = "1.0"
+fancy-regex = { version = "0.13", optional = true}
+getrandom = { version = "0.2" }
+esaxx-rs = { version = "0.1", default-features = false, features=[]}
+monostate = "0.1"
+general-sam = { version = "0.6", features = ["trie", "utils"] }
 
 [features]
 default = ["progressbar", "cli", "onig", "esaxx_fast"]
@@ -86,7 +82,7 @@
 
 [dev-dependencies]
 criterion = "0.5"
-tempfile = "3.8"
+tempfile = "3.9"
 assert_approx_eq = "1.1"
 
 [profile.release]

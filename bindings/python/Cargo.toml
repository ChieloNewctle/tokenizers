[package]
name = "tokenizers-python"
<<<<<<< HEAD
version = "0.15.0-post1"
=======
version = "0.15.1"
>>>>>>> d38be16f
authors = ["Anthony MOI <m.anthony.moi@gmail.com>"]
edition = "2021"

[lib]
name = "tokenizers"
crate-type = ["cdylib"]

[dependencies]
rayon = "1.8"
serde = { version = "1.0", features = [ "rc", "derive" ]}
serde_json = "1.0"
libc = "0.2"
env_logger = "0.10.0"
pyo3 = { version = "0.20" }
numpy = "0.20.0"
ndarray = "0.15"
onig = { version = "6.4", default-features = false }
itertools = "0.11"

[dependencies.tokenizers]
<<<<<<< HEAD
version = "0.15.0"
=======
version = "0.15.1"
>>>>>>> d38be16f
path = "../../tokenizers"

[dev-dependencies]
tempfile = "3.8"
pyo3 = { version = "0.20", features = ["auto-initialize"] }

[features]
defaut = ["pyo3/extension-module"]<|MERGE_RESOLUTION|>--- conflicted
+++ resolved
@@ -1,10 +1,6 @@
 [package]
 name = "tokenizers-python"
-<<<<<<< HEAD
-version = "0.15.0-post1"
-=======
 version = "0.15.1"
->>>>>>> d38be16f
 authors = ["Anthony MOI <m.anthony.moi@gmail.com>"]
 edition = "2021"
 
@@ -17,23 +13,19 @@
 serde = { version = "1.0", features = [ "rc", "derive" ]}
 serde_json = "1.0"
 libc = "0.2"
-env_logger = "0.10.0"
+env_logger = "0.11"
 pyo3 = { version = "0.20" }
-numpy = "0.20.0"
+numpy = "0.20"
 ndarray = "0.15"
 onig = { version = "6.4", default-features = false }
-itertools = "0.11"
+itertools = "0.12"
 
 [dependencies.tokenizers]
-<<<<<<< HEAD
-version = "0.15.0"
-=======
 version = "0.15.1"
->>>>>>> d38be16f
 path = "../../tokenizers"
 
 [dev-dependencies]
-tempfile = "3.8"
+tempfile = "3.9"
 pyo3 = { version = "0.20", features = ["auto-initialize"] }
 
 [features]

[package]
name = "tokenizers-python"
<<<<<<< HEAD
version = "0.15.1-post0"
=======
version = "0.15.2"
>>>>>>> 701a73b8
authors = ["Anthony MOI <m.anthony.moi@gmail.com>"]
edition = "2021"

[lib]
name = "tokenizers"
crate-type = ["cdylib"]

[dependencies]
rayon = "1.8"
serde = { version = "1.0", features = [ "rc", "derive" ]}
serde_json = "1.0"
libc = "0.2"
env_logger = "0.11"
pyo3 = { version = "0.20" }
numpy = "0.20"
ndarray = "0.15"
onig = { version = "6.4", default-features = false }
itertools = "0.12"

[dependencies.tokenizers]
<<<<<<< HEAD
version = "0.15.1"
=======
version = "0.15.2"
>>>>>>> 701a73b8
path = "../../tokenizers"

[dev-dependencies]
tempfile = "3.9"
pyo3 = { version = "0.20", features = ["auto-initialize"] }

[features]
defaut = ["pyo3/extension-module"]<|MERGE_RESOLUTION|>--- conflicted
+++ resolved
@@ -1,10 +1,6 @@
 [package]
 name = "tokenizers-python"
-<<<<<<< HEAD
-version = "0.15.1-post0"
-=======
-version = "0.15.2"
->>>>>>> 701a73b8
+version = "0.15.2-post0"
 authors = ["Anthony MOI <m.anthony.moi@gmail.com>"]
 edition = "2021"
 
@@ -25,15 +21,11 @@
 itertools = "0.12"
 
 [dependencies.tokenizers]
-<<<<<<< HEAD
-version = "0.15.1"
-=======
 version = "0.15.2"
->>>>>>> 701a73b8
 path = "../../tokenizers"
 
 [dev-dependencies]
-tempfile = "3.9"
+tempfile = "3.10"
 pyo3 = { version = "0.20", features = ["auto-initialize"] }
 
 [features]
